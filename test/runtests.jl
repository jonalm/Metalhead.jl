using Metalhead
using Base.Test

vgg19 = VGG19()

testx = rand(Float32, 224, 224, 3, 1)

testy = vgg19(testx)

@test testy isa AbstractArray
@test length(testy) == 1000

squeezenet = SqueezeNet()

testx = rand(Float32, 224, 224, 3, 1)

testy = squeezenet(testx)

@test testy isa AbstractArray
@test length(testy) == 1000

densenet = DenseNet()

testx = rand(224, 224, 3, 1)

testy = densenet(testx)

@test testy isa AbstractArray
@test length(testy) == 1000

resnet = ResNet()

testx = rand(224, 224, 3, 1)

testy = resnet(testx)

@test testy isa AbstractArray
@test length(testy) == 1000

googlenet = GoogleNet()

testx = rand(224, 224, 3, 1)

testy = googlenet(testx)

@test testy isa AbstractArray
@test length(testy) == 1000

<<<<<<< HEAD
# Test that the models can be indexed

@test length(vgg19.layers[1:4].layers) == 4
@test length(squeezenet.layers[1:4].layers) == 4
@test length(resnet.layers[1:4].layers) == 4
@test length(googlenet.layers[1:4].layers) == 4
@test length(densenet.layers[1:4].layers) == 4
=======
# Test proper download and functioning of CIFAR10
Metalhead.download(CIFAR10)
x1 = trainimgs(CIFAR10)[1]
x2 = valimgs(CIFAR10)[1]
@test size(x1.img) == (32, 32)
@test size(x2.img) == (32, 32)
>>>>>>> b3c09e58

# Just run the prediction code end-to-end
# TODO: Set up travis to actually run these
if length(datasets()) == 2
    for dataset in (ImageNet, CIFAR10)
        val1 = valimgs(dataset)[1]
        predict(vgg19, val1)
        classify(vgg19, val1)
    end
    predict(vgg19, testimgs(dataset(ImageNet))[1])
end<|MERGE_RESOLUTION|>--- conflicted
+++ resolved
@@ -46,7 +46,7 @@
 @test testy isa AbstractArray
 @test length(testy) == 1000
 
-<<<<<<< HEAD
+
 # Test that the models can be indexed
 
 @test length(vgg19.layers[1:4].layers) == 4
@@ -54,14 +54,13 @@
 @test length(resnet.layers[1:4].layers) == 4
 @test length(googlenet.layers[1:4].layers) == 4
 @test length(densenet.layers[1:4].layers) == 4
-=======
+
 # Test proper download and functioning of CIFAR10
 Metalhead.download(CIFAR10)
 x1 = trainimgs(CIFAR10)[1]
 x2 = valimgs(CIFAR10)[1]
 @test size(x1.img) == (32, 32)
 @test size(x2.img) == (32, 32)
->>>>>>> b3c09e58
 
 # Just run the prediction code end-to-end
 # TODO: Set up travis to actually run these
