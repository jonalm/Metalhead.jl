--- conflicted
+++ resolved
@@ -1,70 +1,20 @@
 using Metalhead, Test
 
-<<<<<<< HEAD
 # TODO: Add furthur tests for the newly added untrained models
 # Ex : VGG11, VGG13, VGG16, ResNet18, ResNet34, ResNet101, ResNet152
 
-vgg19 = VGG19()
-
-testx = rand(Float32, 224, 224, 3, 1)
-
-testy = vgg19(testx)
-
-@test testy isa AbstractArray
-@test length(testy) == 1000
-
-squeezenet = SqueezeNet()
-
-testx = rand(Float32, 224, 224, 3, 1)
-
-testy = squeezenet(testx)
-
-@test testy isa AbstractArray
-@test length(testy) == 1000
-
-densenet = DenseNet()
-
-testx = rand(224, 224, 3, 1)
-
-testy = densenet(testx)
-
-@test testy isa AbstractArray
-@test length(testy) == 1000
-
-resnet = ResNet()
-
-testx = rand(224, 224, 3, 1)
-
-testy = resnet(testx)
-
-@test testy isa AbstractArray
-@test length(testy) == 1000
-
-googlenet = GoogleNet()
-
-testx = rand(224, 224, 3, 1)
-
-testy = googlenet(testx)
-
-@test testy isa AbstractArray
-@test length(testy) == 1000
-
-
-# Test that the models can be indexed
-
-@test length(vgg19.layers[1:4].layers) == 4
-@test length(squeezenet.layers[1:4].layers) == 4
-@test length(resnet.layers[1:4].layers) == 4
-@test length(googlenet.layers[1:4].layers) == 4
-@test length(densenet.layers[1:4].layers) == 4
-=======
 # Standardized testing for the models of tomorrow
-@testset "Basic Model Tests" begin
+@testset "Untrained Model Tests" begin
     for (T, MODEL) in [
-            (Float32, VGG19),
-            (Float32, SqueezeNet),
-            (Float64, DenseNet),
-            (Float64, GoogleNet),
+            (Float64, VGG11),
+            (Float64, VGG13),
+            (Float64, VGG16),
+            (Float64, VGG19),
+            (Float64, ResNet18),
+            (Float64, ResNet34),
+            (Float64, ResNet50),
+            (Float64, ResNet101),
+            (Float64, ResNet152)
         ]
         model = MODEL()
 
@@ -79,7 +29,25 @@
         @test length(model.layers[1:4].layers) == 4
     end
 end
->>>>>>> 45a46de2
+
+@testset "Trained Model Tests" begin
+    for (T, MODEL) in [
+            (Float32, VGG19),
+            (Float64, ResNet50)
+        ]
+        model = trained(MODEL)
+
+        x_test = rand(T, 224, 224, 3, 1)
+        y_test = model(x_test)
+
+        # Test that types and shapes work out as we expect
+        @test y_test isa AbstractArray
+        @test length(y_test) == 1000
+
+        # Test that the models can be indexed
+        @test length(model.layers[1:4].layers) == 4
+    end
+end
 
 # Test proper download and functioning of CIFAR10
 @testset "CIFAR dataset tests" begin
